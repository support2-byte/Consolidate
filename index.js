--- conflicted
+++ resolved
@@ -1,775 +1,6 @@
-<<<<<<< HEAD
 import app from "./src/app.js";
 const PORT = process.env.PORT || 5000;
 
 app.listen(PORT, "0.0.0.0", () => {
   console.log(`✅ Server running on http://0.0.0.0:${PORT}`);
-});
-=======
-import express from "express";
-import pkg from "pg";
-import bcrypt from "bcryptjs";
-import jwt from "jsonwebtoken";
-import cookieParser from "cookie-parser";
-import cors from "cors";
-import dotenv from "dotenv";
-import axios from "axios";
-import multer from "multer";
-import path from "path";
-import fs from "fs";
-dotenv.config();
-const { Pool } = pkg;
-const app = express();
-
-// ---------- DATABASE ----------
-const pool = new Pool({
-  connectionString: process.env.DATABASE_URL,
-  // ssl: { rejectUnauthorized: false },
-});
-
-// ---------- MIDDLEWARE ----------
-app.use(express.json());
-app.use(cookieParser());
-
-// Allowed origins from env (comma separated) or fallback
-const allowedOrigins = process.env.CLIENT_ORIGINS
-  ? process.env.CLIENT_ORIGINS.split(",")
-  : [
-      "http://localhost:5173", // dev frontend
-      "https://imaginative-pothos-0a1193.netlify.app", // prod frontend
-    ];
-
-// Add Replit domains to allowed origins
-const replitDomains = process.env.REPLIT_DOMAINS ? process.env.REPLIT_DOMAINS.split(",") : [];
-const allAllowedOrigins = [...allowedOrigins, ...replitDomains];
-
-app.use(
-  cors({
-    origin: (origin, callback) => {
-      // Always allow requests without origin (like mobile apps, Postman)
-      if (!origin) {
-        return callback(null, true);
-      }
-      
-      // Allow all localhost origins for development
-      if (origin.includes('localhost') || origin.includes('127.0.0.1')) {
-        return callback(null, true);
-      }
-      
-      // Allow Replit domains
-      if (origin.includes('replit.dev') || origin.includes('repl.co')) {
-        return callback(null, true);
-      }
-      
-      // Allow configured origins
-      if (allAllowedOrigins.includes(origin)) {
-        return callback(null, true);
-      }
-      
-      // In development, allow all origins
-      if (process.env.NODE_ENV !== "production") {
-        return callback(null, true);
-      }
-      
-      callback(new Error("Not allowed by CORS"));
-    },
-    credentials: true,
-    methods: ['GET', 'POST', 'PUT', 'DELETE', 'OPTIONS'],
-    allowedHeaders: ['Content-Type', 'Authorization', 'Cookie'],
-  })
-);
-
-const JWT_SECRET = process.env.JWT_SECRET;
-
-
-
-
-// ---------- AUTH MIDDLEWARE ----------
-function auth(req, res, next) {
-  const token = req.cookies.token;
-  if (!token) return res.status(401).json({ error: "Unauthenticated" });
-
-  try {
-    req.user = jwt.verify(token, JWT_SECRET);
-    next();
-  } catch {
-    res.status(401).json({ error: "Invalid token" });
-  }
-}
-
-// ---------- AUTH ROUTES ----------
-app.post("/auth/register", async (req, res) => {
-  const { email, password } = req.body ?? {};
-  if (!email || !password)
-    return res.status(400).json({ error: "Email & password required" });
-
-  const hash = await bcrypt.hash(password, 12);
-  try {
-    const { rows } = await pool.query(
-      "INSERT INTO users (email, password_hash) VALUES ($1,$2) RETURNING id,email",
-      [email, hash]
-    );
-    res.status(201).json({ user: rows[0] });
-  } catch (e) {
-    if (e.code === "23505")
-      return res.status(409).json({ error: "Email already registered" });
-    console.error(e);
-    res.status(500).json({ error: "Server error" });
-  }
-});
-
-app.post("/auth/login", async (req, res) => {
-  const { email, password } = req.body ?? {};
-  const { rows } = await pool.query(
-    "SELECT id,email,password_hash FROM users WHERE email=$1",
-    [email]
-  );
-  const user = rows[0];
-  if (!user) return res.status(400).json({ error: "Invalid credentials" });
-
-  const ok = await bcrypt.compare(password, user.password_hash);
-  if (!ok) return res.status(400).json({ error: "Invalid credentials" });
-
-  const token = jwt.sign({ sub: user.id, email: user.email }, JWT_SECRET, {
-    expiresIn: "7d",
-  });
-
-  res.cookie("token", token, {
-    httpOnly: true,
-    sameSite: process.env.NODE_ENV === "production" ? "none" : "lax",
-    secure: process.env.NODE_ENV === "production",
-  });
-
-  res.json({ user: { id: user.id, email: user.email } });
-});
-
-app.get("/auth/me", (req, res) => {
-  const token = req.cookies.token;
-  if (!token) return res.status(401).json({ error: "No token" });
-
-  try {
-    const payload = jwt.verify(token, JWT_SECRET);
-    res.json({ user: { id: payload.sub, email: payload.email } });
-  } catch {
-    res.status(401).json({ error: "Invalid token" });
-  }
-});
-
-app.post("/auth/logout", (req, res) => {
-  res.clearCookie("token", {
-    httpOnly: true,
-    sameSite: process.env.NODE_ENV === "production" ? "none" : "lax",
-    secure: process.env.NODE_ENV === "production",
-  });
-  res.json({ ok: true });
-});
-
-// ---------- CRUD HELPER ----------
-const q = (text, params) => pool.query(text, params);
-
-// app.get("/api/users", auth, async (req, res) => {
-//   try {
-//     const { rows } = await pool.query(
-//       "SELECT id, name FROM users ORDER BY name ASC"
-//     );
-//     res.json(rows);
-//   } catch (err) {
-//     console.error("Error fetching users", err.message);
-//     res.status(500).json({ error: "Failed to fetch users" });
-//   }
-// });
-
-
-let zohoAccessToken = null;
-
-async function getZohoAccessToken() {
-  // console.log("Getting Zoho access token...",zohoAccessToken);
-  if (zohoAccessToken) return zohoAccessToken;
-
-  const res = await axios.post("https://accounts.zoho.com/oauth/v2/token", null, {
-    params: {
-      refresh_token: process.env.ZOHO_REFRESH_TOKEN,
-      client_id: process.env.ZOHO_CLIENT_ID,
-      client_secret: process.env.ZOHO_CLIENT_SECRET,
-      grant_type: "refresh_token",
-    },
-  });
-// console.log("Zoho token response:", res.data);
-  zohoAccessToken = res.data.access_token;
-
-  // Expire cache 1 minute before Zoho expiry
-  setTimeout(() => {
-    zohoAccessToken = null;
-  }, (res.data.expires_in - 60) * 1000);
-
-  return zohoAccessToken;
-}
-
-
-// ------------------- MULTER SETUP ------------------
-const upload = multer({ dest: "uploads/" });
-
-// ----------------- CUSTOMERS -----------------
-app.get("/api/customers", auth, async (req, res) => {
-  try {
-    const token = await getZohoAccessToken();
-
-    // 1️⃣ Fetch contacts from Zoho CRM
-    const zohoRes = await axios.get("https://www.zohoapis.com/crm/v2/Contacts", {
-      headers: { Authorization: `Zoho-oauthtoken ${token}` },
-    }); 
- 
-
-    const contacts = zohoRes.data.data || [];
-    // console.log("Fetched contacts from Zoho:", contacts);
-    // 2️⃣ Sync into local DB
-    for (const c of contacts) {
-      await pool.query(
-        `INSERT INTO customers 
-  (id, zoho_id, full_name, first_name, last_name, email, phone, mobile, title, department, lead_source, mailing_city, mailing_country, account_name, owner, created_time, modified_time, created_by, modified_by, status)
-VALUES 
-  ($1,$2,$3,$4,$5,$6,$7,$8,$9,$10,$11,$12,$13,$14,$15,$16,$17,$18,$19,$20)
-         ON CONFLICT (zoho_id) DO UPDATE SET
-           full_name = EXCLUDED.full_name,
-           first_name = EXCLUDED.first_name,
-           last_name = EXCLUDED.last_name,
-           email = EXCLUDED.email,
-           phone = EXCLUDED.phone,
-           mobile = EXCLUDED.mobile,
-           title = EXCLUDED.title,
-           department = EXCLUDED.department,
-           lead_source = EXCLUDED.lead_source,
-           mailing_city = EXCLUDED.mailing_city,
-           mailing_country = EXCLUDED.mailing_country,
-           account_name = EXCLUDED.account_name,
-           owner = EXCLUDED.owner,
-           modified_time = EXCLUDED.modified_time,
-            created_by = EXCLUDED.created_by,
-     modified_by = EXCLUDED.modified_by,
-     status = EXCLUDED.status`,
-        [
-          uuidv4(),                           // always generate UUID for id
-          c.id,                               // Zoho’s ID
-          c.Full_Name || null,
-          c.First_Name || null,
-          c.Last_Name || null,
-          c.Email || null,
-          c.Phone || null,
-          c.Mobile || null,
-          c.Title || null,
-          c.Department || null,
-          c.Lead_Source || null,
-          c.Mailing_City || null,
-          c.Mailing_Country || null,
-          c.Account_Name?.name || null,
-          JSON.stringify(c.Owner) || null,
-          c.Created_Time || null,
-          c.Modified_Time || null,
-        c.Created_By?.name || null,
-c.Modified_By?.name || null,
-    true
-        ]
-      );
-    }
-
-    // 3️⃣ Fetch from local DB
-    const { rows } = await pool.query("SELECT * FROM customers ORDER BY created_time DESC");
-    res.json(rows);
-  } catch (err) {
-    console.error("Zoho sync error", err.response?.data || err.message);
-    res.status(500).json({ error: "Failed to fetch customers" });
-  }
-});
-
-// Get a single customer by ID
-// Get a single customer by Zoho ID OR local ID
-app.get("/api/customers/:id", auth, async (req, res) => {
-  try {
-    const { id } = req.params;
-
-    // Check both zoho_id and local id
-    const { rows } = await q(
-      "SELECT * FROM customers WHERE id ::text = $1",
-      [id]
-    );
-
-    if (rows.length === 0) {
-      return res.status(404).json({ error: "Customer not found" });
-    }
-
-    const customer = rows[0];
-
-    // Use local id if available, otherwise fallback to zoho_id
-    const customerKey = customer.id;
-
-    // Fetch related contacts
-    const contactsRes = await q(
-      "SELECT * FROM customer_contacts WHERE customer_id=$1",
-      [customerKey]
-    );
-
-    // Fetch related documents
-    const docsRes = await q(
-      "SELECT * FROM customer_documents WHERE customer_id=$1",
-      [customerKey]
-    );
-
-    customer.contacts = contactsRes.rows;
-    customer.documents = docsRes.rows;
-
-    res.json(customer);
-  } catch (err) {
-    console.error("Fetch single customer failed:", err);
-    res.status(500).json({ error: "Failed to fetch customer" });
-  }
-});
-const safeJson = (value) => {
-  if (!value) return null;
-  try {
-    return JSON.stringify(value);
-  } catch {
-    return null;
-  }
-}
-app.put("/api/customers/:id", auth, async (req, res) => {
-  try {
-    const { id } = req.params;
-    const {
-      name,
-      email,
-      associated_by,
-      zoho_notes,
-      address,
-      system_notes,
-      type,
-    } = req.body;
-
-    console.log("Update customer called", id, req.body);
-
-    const { rows } = await q(
-      `UPDATE customers
-       SET account_name = $1,
-           email        = $2,
-           associated_by= $3,
-           zoho_notes   = $4,
-           address      = $5,
-           system_notes = $6,
-           type         = $7,
-           modified_by  = $8,   -- ✅ now its own param
-           status       = true
-       WHERE id = $9
-       RETURNING *`,
-      [name, email, associated_by, zoho_notes, address, system_notes, type, name, id] // 🔑 use `name` again
-    );
-
-    if (rows.length === 0) {
-      return res.status(404).json({ error: "Customer not found" });
-    }
-
-    res.json(rows[0]);
-  } catch (err) {
-    console.error("Update customer failed:", err);
-    res.status(500).json({ error: "Failed to update customer" });
-  }
-});
-
-app.delete("/api/customers/:id", auth, async (req, res) => {
-  const { id } = req.params;
-  await q("DELETE FROM customers WHERE id=$1", [id]);
-  res.json({ ok: true });
-});
-// Ensure uploads folder exists
-const uploadDir = path.join(process.cwd(), "uploads");
-if (!fs.existsSync(uploadDir)) {
-  fs.mkdirSync(uploadDir);
-}
-
-// Multer setup
-const storage = multer.diskStorage({
-  destination: (req, file, cb) => cb(null, uploadDir),
-  filename: (req, file, cb) =>
-    cb(null, Date.now() + "-" + file.originalname)
-});
-import { v4 as uuidv4 } from "uuid";
-// -------------------- CONTACTS --------------------
-// Create customer (Dashboard only)
-app.post("/api/customers", auth, async (req, res) => {
-  const {
-    name,
-    email,
-    phone,
-    address,
-    zoho_notes,
-    system_notes,
-    type,
-    associated_by,
-   
-    
-  } = req.body ?? {};
-
-  try {
-    const newId = uuidv4(); // generate a UUID for dashboard-created customer
-
-    const { rows } = await pool.query(
-      `INSERT INTO customers 
-        (id, account_name, email, phone, address, zoho_notes, system_notes, type, associated_by, status, created_by)
-       VALUES 
-        ($1,$2,$3,$4,$5,$6,$7,$8,$9,$10,$11)
-       RETURNING *`,
-      [
-        newId,                     // $1
-        name,                      // $2
-        email,                     // $3
-        phone,                     // $4
-        address,                   // $5
-        zoho_notes,                // $6
-        system_notes,              // $7
-        type,                      // $8
-        associated_by,             // $9
-        true,                      // $10 (status always true on insert)
-        name
-      ]
-    );
-
-    res.status(201).json(rows[0]);
-  } catch (err) {
-    console.error("Insert customer failed:", err);
-    res.status(500).json({ error: "Failed to insert customer" });
-  }
-});
-// Get contacts of a customer
-app.get("/api/customers/:id/contacts", auth, async (req, res) => {
-  try {
-    const { rows } = await q(
-      "SELECT * FROM customer_contacts WHERE customer_id=$1",
-      [req.params.id]
-    );
-    res.json(rows);
-  } catch (err) {
-    console.error("Fetch contacts failed:", err);
-    res.status(500).json({ error: "Failed to fetch contacts" });
-  }
-});
-
-// Add or update one or multiple contacts
-app.post("/api/customers/:id/contacts", auth, async (req, res) => {
-  try {
-    const contacts = Array.isArray(req.body) ? req.body : [req.body];
-    const saved = [];
-
-    for (const c of contacts) {
-      const { id, name, phone, email, designation, isNew } = c;
-
-      const { rows } = await q(
-        `INSERT INTO customer_contacts (id, customer_id, name, phone, email, designation)
-         VALUES (COALESCE($1, gen_random_uuid()), $2, $3, $4, $5, $6)
-         ON CONFLICT (id) DO UPDATE
-         SET name = EXCLUDED.name,
-             phone = EXCLUDED.phone,
-             email = EXCLUDED.email,
-             designation = EXCLUDED.designation
-         RETURNING *`,
-        [id || null, req.params.id, name, phone, email, designation]
-      );
-
-      saved.push(rows[0]);
-    }
-
-    res.status(201).json(saved);
-  } catch (err) {
-    console.error("Insert/Update contact(s) failed:", err);
-    res.status(500).json({ error: "Failed to insert/update contact(s)" });
-  }
-});
-
-// Delete contact
-app.delete("/api/customers/:id/contacts/:contactId", auth, async (req, res) => {
-  try {
-    const { id, contactId } = req.params;
-    await q("DELETE FROM customer_contacts WHERE id=$1 AND customer_id=$2", [
-      contactId,
-      id,
-    ]);
-    res.json({ ok: true });
-  } catch (err) {
-    console.error("Delete contact failed:", err);
-    res.status(500).json({ error: "Failed to delete contact" });
-  }
-});
-// -------------------- DOCUMENTS --------------------
-
-// Get documents of a customer
-app.get("/api/customers/:id/documents", auth, async (req, res) => {
-  try {
-    const { rows } = await q(
-      "SELECT * FROM customer_documents WHERE customer_id=$1",
-      [req.params.id]
-    );
-    res.json(rows);
-  } catch (err) {
-    console.error("Fetch docs failed:", err);
-    res.status(500).json({ error: "Failed to fetch documents" });
-  }
-});
-
-// Upload document
-app.post(
-  "/api/customers/:id/documents",
-  auth,
-  upload.single("file"),
-  async (req, res) => {
-    try {
-      const { filename, path: filepath } = req.file;
-      const { rows } = await q(
-        `INSERT INTO customer_documents (customer_id, filename, filepath)
-         VALUES ($1,$2,$3) RETURNING *`,
-        [req.params.id, filename, filepath]
-      );
-      res.status(201).json(rows[0]);
-    } catch (err) {
-      console.error("Upload doc failed:", err);
-      res.status(500).json({ error: "Failed to upload document" });
-    }
-  }
-);
-
-// Delete document
-app.delete("/api/customers/:id/documents/:docId", auth, async (req, res) => {
-  try {
-    const { rows } = await q(
-      "DELETE FROM customer_documents WHERE id=$1 AND customer_id=$2 RETURNING *",
-      [req.params.docId, req.params.id]
-    );
-
-    if (rows.length > 0) {
-      // remove file from disk
-      fs.unlink(rows[0].filepath, (err) => {
-        if (err) console.warn("File delete error:", err);
-      });
-    }
-
-    res.json({ ok: true });
-  } catch (err) {
-    console.error("Delete doc failed:", err);
-    res.status(500).json({ error: "Failed to delete document" });
-  }
-});
-
-
-//   try {
-//     const token = await getZohoAccessToken();
-
-//     // 1️⃣ Fetch contacts from Zoho
-//     const zohoRes = await axios.get("https://www.zohoapis.com/crm/v2/Contacts", {
-//       headers: { Authorization: `Zoho-oauthtoken ${token}` },
-//     });
-
-//     const contacts = zohoRes.data.data || [];
-//     console.log("Fetched contacts from Zohosadsadasda:", contacts);
-
-//     // 2️⃣ Sync into local DB
-//     for (const c of contacts) {
-//   await pool.query(
-//     `INSERT INTO customers 
-//       (id, full_name, first_name, last_name, email, phone, mobile, title, department, lead_source, mailing_city, mailing_country, account_name, owner, created_time, modified_time)
-//      VALUES 
-//       ($1,$2,$3,$4,$5,$6,$7,$8,$9,$10,$11,$12,$13,$14,$15,$16)
-//      ON CONFLICT (id) DO UPDATE SET
-//        full_name = EXCLUDED.full_name,
-//        first_name = EXCLUDED.first_name,
-//        last_name = EXCLUDED.last_name,
-//        email = EXCLUDED.email,
-//        phone = EXCLUDED.phone,
-//        mobile = EXCLUDED.mobile,
-//        title = EXCLUDED.title,
-//        department = EXCLUDED.department,
-//        lead_source = EXCLUDED.lead_source,
-//        mailing_city = EXCLUDED.mailing_city,
-//        mailing_country = EXCLUDED.mailing_country,
-//        account_name = EXCLUDED.account_name,
-//        owner = EXCLUDED.owner,
-//        modified_time = EXCLUDED.modified_time`,
-//     [
-//       c.id,
-//       c.Full_Name || null,
-//       c.First_Name || null,
-//       c.Last_Name || null,
-//       c.Email || null,
-//       c.Phone || null,
-//       c.Mobile || null,
-//       c.Title || null,
-//       c.Department || null,
-//       c.Lead_Source || null,
-//       c.Mailing_City || null,
-//       c.Mailing_Country || null,
-//       c.Account_Name?.name || null,
-//       JSON.stringify(c.Owner) || null,
-//       c.Created_Time || null,
-//       c.Modified_Time || null,
-//     ]
-    
-//   );
-
-
-
-
-//     }
-
-//     // 3️⃣ Fetch from DB and return
-//     const { rows } = await pool.query("SELECT * FROM customers ORDER BY id ASC");
-//     res.json(rows);
-//   } catch (err) {
-//     console.error("Zoho sync error", err.response?.data || err.message);
-//     res.status(500).json({ error: "Failed to fetch customers" });
-//   }
-// });
-
-
-// // ---------- CUSTOMERS ----------
-// // app.get("/api/customers", auth, async (_req, res) => {
-// //   const { rows } = await q("SELECT * FROM customers ORDER BY id ASC");
-// //   res.json(rows);
-// // });
-// app.post("/api/customers", auth, async (req, res) => {
-//   const { name, email, phone } = req.body ?? {};
-//   const { rows } = await q(
-//     "INSERT INTO customers(name,email,phone) VALUES($1,$2,$3) RETURNING *",
-//     [name, email, phone]
-//   );
-//   res.status(201).json(rows[0]);
-// });
-
-
-// ---------- VENDORS ----------
-app.get("/api/vendors", auth, async (_req, res) => {
-  const { rows } = await q("SELECT * FROM vendors ORDER BY id ASC");
-  res.json(rows);
-});
-app.post("/api/vendors", auth, async (req, res) => {
-  const { name, contact_person, phone } = req.body ?? {};
-  const { rows } = await q(
-    "INSERT INTO vendors(name,contact_person,phone) VALUES($1,$2,$3) RETURNING *",
-    [name, contact_person, phone]
-  );
-  res.status(201).json(rows[0]);
-});
-app.put("/api/vendors/:id", auth, async (req, res) => {
-  const { id } = req.params;
-  const { name, contact_person, phone } = req.body ?? {};
-  const { rows } = await q(
-    "UPDATE vendors SET name=$1,contact_person=$2,phone=$3 WHERE id=$4 RETURNING *",
-    [name, contact_person, phone, id]
-  );
-  res.json(rows[0]);
-});
-app.delete("/api/vendors/:id", auth, async (req, res) => {
-  const { id } = req.params;
-  await q("DELETE FROM vendors WHERE id=$1", [id]);
-  res.json({ ok: true });
-});
-
-// ---------- CONTAINERS ----------
-app.get("/api/containers", auth, async (_req, res) => {
-  const { rows } = await q("SELECT * FROM containers ORDER BY id ASC");
-  res.json(rows);
-});
-app.post("/api/containers", auth, async (req, res) => {
-  const { container_number, type, status } = req.body ?? {};
-  const { rows } = await q(
-    "INSERT INTO containers(container_number,type,status) VALUES($1,$2,$3) RETURNING *",
-    [container_number, type, status]
-  );
-  res.status(201).json(rows[0]);
-});
-app.put("/api/containers/:id", auth, async (req, res) => {
-  const { id } = req.params;
-  const { container_number, type, status } = req.body ?? {};
-  const { rows } = await q(
-    "UPDATE containers SET container_number=$1,type=$2,status=$3 WHERE id=$4 RETURNING *",
-    [container_number, type, status, id]
-  );
-  res.json(rows[0]);
-});
-app.delete("/api/containers/:id", auth, async (req, res) => {
-  const { id } = req.params;
-  await q("DELETE FROM containers WHERE id=$1", [id]);
-  res.json({ ok: true });
-});
-
-// ---------- ORDERS ----------
-app.get("/api/orders", auth, async (_req, res) => {
-  const { rows } = await q(
-    `SELECT o.*, c.name AS customer_name
-     FROM orders o LEFT JOIN customers c ON c.id=o.customer_id
-     ORDER BY o.id ASC`
-  );
-  res.json(rows);
-});
-app.post("/api/orders", auth, async (req, res) => {
-  const { customer_id, order_date, status, total } = req.body ?? {};
-  const { rows } = await q(
-    "INSERT INTO orders(customer_id,order_date,status,total) VALUES($1,$2,$3,$4) RETURNING *",
-    [customer_id || null, order_date || null, status, total || null]
-  );
-  res.status(201).json(rows[0]);
-});
-app.put("/api/orders/:id", auth, async (req, res) => {
-  const { id } = req.params;
-  const { customer_id, order_date, status, total } = req.body ?? {};
-  const { rows } = await q(
-    "UPDATE orders SET customer_id=$1,order_date=$2,status=$3,total=$4 WHERE id=$5 RETURNING *",
-    [customer_id || null, order_date || null, status, total || null, id]
-  );
-  res.json(rows[0]);
-});
-app.delete("/api/orders/:id", auth, async (req, res) => {
-  const { id } = req.params;
-  await q("DELETE FROM orders WHERE id=$1", [id]);
-  res.json({ ok: true });
-});
-
-// ---------- CONSIGNMENTS ----------
-app.get("/api/consignments", auth, async (_req, res) => {
-  const { rows } = await q(
-    `SELECT cg.*, o.id AS order_no, ct.container_number
-     FROM consignments cg
-     LEFT JOIN orders o ON o.id=cg.order_id
-     LEFT JOIN containers ct ON ct.id=cg.container_id
-     ORDER BY cg.id ASC`
-  );
-  res.json(rows);
-});
-app.post("/api/consignments", auth, async (req, res) => {
-  const { order_id, container_id, shipment_date, status } = req.body ?? {};
-  const { rows } = await q(
-    "INSERT INTO consignments(order_id,container_id,shipment_date,status) VALUES($1,$2,$3,$4) RETURNING *",
-    [order_id || null, container_id || null, shipment_date || null, status]
-  );
-  res.status(201).json(rows[0]);
-});
-app.put("/api/consignments/:id", auth, async (req, res) => {
-  const { id } = req.params;
-  const { order_id, container_id, shipment_date, status } = req.body ?? {};
-  const { rows } = await q(
-    "UPDATE consignments SET order_id=$1,container_id=$2,shipment_date=$3,status=$4 WHERE id=$5 RETURNING *",
-    [order_id || null, container_id || null, shipment_date || null, status, id]
-  );
-  res.json(rows[0]);
-});
-app.delete("/api/consignments/:id", auth, async (req, res) => {
-  const { id } = req.params;
-  await q("DELETE FROM consignments WHERE id=$1", [id]);
-  res.json({ ok: true });
-});
-
-// ---------- HEALTH CHECK ----------
-app.get("/health", (_req, res) => {
-  res.json({ status: "ok", time: new Date().toISOString() });
-});
-
-// ---------- SERVER ----------
-const PORT = process.env.PORT || 3000;
-app.listen(PORT, "localhost", () =>
-  console.log(`✅ API running on http://localhost:${PORT}`)
-);
->>>>>>> 15ff6861
+});